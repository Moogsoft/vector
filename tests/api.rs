--- conflicted
+++ resolved
@@ -20,13 +20,8 @@
     use vector::{
         self,
         api::{self, Server},
-<<<<<<< HEAD
-        config::Config,
+        config::{self, Config},
         internal_events::{emit, EventProcessed, Heartbeat},
-=======
-        config::{self, Config},
-        internal_events::{emit, GeneratorEventProcessed, Heartbeat},
->>>>>>> 1120285f
         test_util::{next_addr, retry_until},
     };
     use vector_api_client::gql::ComponentsSubscriptionExt;
