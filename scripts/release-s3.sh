#!/usr/bin/env bash
set -euo pipefail

# release-s3.sh
#
# SUMMARY
#
#   Uploads archives and packages to S3

CHANNEL="${CHANNEL:-"$(scripts/release-channel.sh)"}"
VERSION="${VERSION:-"$(scripts/version.sh)"}"
DATE="${DATE:-"$(date -u +%Y-%m-%d)"}"

#
# Setup
#

td="$(mktemp -d)"
cp -av "target/artifacts/." "$td"
ls "$td"

td_nightly="$(mktemp -d)"
cp -av "target/artifacts/." "$td_nightly"

for f in "$td_nightly"/*; do
    a="$(echo "$f" | sed -r -e "s/$VERSION/nightly/")"
    mv "$f" "$a"
done
ls "$td_nightly"

<<<<<<< HEAD
td_latest="$(mktemp -d)"
cp -av "target/artifacts/." "$td_latest"

for f in "$td_latest"/*; do
    a="$(echo "$f" | sed -r -e "s/$VERSION/latest/")"
    mv "$f" "$a"
done
ls "$td_latest"

=======
#
# A helper function for verifying a published artifact.
#
verify_artifact() {
  local URL="$1"
  local FILENAME="$2"
  echo "Verifying $URL"
  cmp <(wget -qO- --retry-on-http-error=404 --wait 10 --tries "$VERIFY_RETRIES" "$URL") "$FILENAME"
}
>>>>>>> ad4d7e51

#
# Upload
#

if [[ "$CHANNEL" == "nightly" ]]; then
  # Add nightly files with the $DATE for posterity
  echo "Uploading all artifacts to s3://collector-tar/vector/nightly/$DATE"
  aws s3 cp "$td_nightly" "s3://collector-tar/vector/nightly/$DATE" --recursive --sse --acl private
  echo "Uploaded archives"

  # Add "latest" nightly files
  echo "Uploading all artifacts to s3://collector-tar/vector/nightly/latest"
  aws s3 rm --recursive "s3://collector-tar/vector/nightly/latest"
  aws s3 cp "$td_nightly" "s3://collector-tar/vector/nightly/latest" --recursive --sse --acl private
  echo "Uploaded archives"

elif [[ "$CHANNEL" == "latest" ]]; then
  VERSION_EXACT="$VERSION"
  # shellcheck disable=SC2001
  VERSION_MINOR_X="$(echo "$VERSION" | sed 's/\.[0-9]*$/.X/g')"
  # shellcheck disable=SC2001
  VERSION_MAJOR_X="$(echo "$VERSION" | sed 's/\.[0-9]*\.[0-9]*$/.X/g')"

  for i in "$VERSION_EXACT" "$VERSION_MINOR_X" "$VERSION_MAJOR_X" "latest"; do
    # Upload the specific version
<<<<<<< HEAD
    echo "Uploading artifacts to s3://collector-tar/vector/$i/"
    aws s3 cp "$td" "s3://collector-tar/vector/$i/" --recursive --sse --acl private

    # Delete anything that isn't the current version
    echo "Deleting old artifacts from s3://collector-tar/vector/$i/"
    aws s3 rm "s3://collector-tar/vector/$i/" --recursive --exclude "*$VERSION_EXACT*"
    echo "Deleted old versioned artifacts"
  done
=======
    echo "Uploading artifacts to s3://packages.timber.io/vector/$i/"
    aws s3 cp "$td" "s3://packages.timber.io/vector/$i/" --recursive --sse --acl public-read

    if [[ "$i" == "${VERSION_MAJOR_X}" || "$i" == "${VERSION_MINOR_X}" || "$i" == "latest" ]] ; then
      # Delete anything that isn't the current version
      echo "Deleting old artifacts from s3://packages.timber.io/vector/$i/"
      aws s3 rm "s3://packages.timber.io/vector/$i/" --recursive --exclude "*$VERSION_EXACT*"
      echo "Deleted old versioned artifacts"
    fi

    echo "Redirecting old artifact names in s3://packages.timber.io/vector/$i/"
    for file in $(aws s3api list-objects-v2 --bucket packages.timber.io --prefix "vector/$i/" --query 'Contents[*].Key' --output text  | tr "\t" "\n" | grep "\-$VERSION_EXACT"); do
      file=$(basename "$file")
      # vector-$version-amd64.deb -> vector-amd64.deb
      echo -n "" | aws s3 cp - "s3://packages.timber.io/vector/$i/${file/-$VERSION_EXACT/}" --website-redirect "/vector/$i/$file" --acl public-read
    done
    echo "Redirected old artifact names"
  done

  echo "Add latest symlinks"
  find "$td" -maxdepth 1 -type f -print0 | while read -r -d $'\0' file  ; do
    file=$(basename "$file")
    # vector-$version-amd64.deb -> vector-latest-amd64.deb
    echo -n "" | aws s3 cp - "s3://packages.timber.io/vector/latest/${file/$i/latest}" --website-redirect "/vector/$i/$file" --acl public-read
  done
  echo "Added latest symlinks"

  # Verify that the files exist and can be downloaded
  echo "Waiting for $VERIFY_TIMEOUT seconds before running the verifications"
  sleep "$VERIFY_TIMEOUT"
  for i in "$VERSION_EXACT" "$VERSION_MINOR_X" "$VERSION_MAJOR_X" "latest"; do
    verify_artifact \
      "https://packages.timber.io/vector/$i/vector-$VERSION-x86_64-unknown-linux-musl.tar.gz" \
      "$td/vector-$VERSION-x86_64-unknown-linux-musl.tar.gz"
  done
  verify_artifact \
    "https://packages.timber.io/vector/latest/vector-latest-x86_64-unknown-linux-gnu.tar.gz" \
    "$td/vector-$VERSION-x86_64-unknown-linux-gnu.tar.gz"
>>>>>>> ad4d7e51
fi

#
# Cleanup
#

rm -rf "$td"
rm -rf "$td_nightly"<|MERGE_RESOLUTION|>--- conflicted
+++ resolved
@@ -28,7 +28,6 @@
 done
 ls "$td_nightly"
 
-<<<<<<< HEAD
 td_latest="$(mktemp -d)"
 cp -av "target/artifacts/." "$td_latest"
 
@@ -38,7 +37,6 @@
 done
 ls "$td_latest"
 
-=======
 #
 # A helper function for verifying a published artifact.
 #
@@ -48,7 +46,6 @@
   echo "Verifying $URL"
   cmp <(wget -qO- --retry-on-http-error=404 --wait 10 --tries "$VERIFY_RETRIES" "$URL") "$FILENAME"
 }
->>>>>>> ad4d7e51
 
 #
 # Upload
@@ -75,7 +72,6 @@
 
   for i in "$VERSION_EXACT" "$VERSION_MINOR_X" "$VERSION_MAJOR_X" "latest"; do
     # Upload the specific version
-<<<<<<< HEAD
     echo "Uploading artifacts to s3://collector-tar/vector/$i/"
     aws s3 cp "$td" "s3://collector-tar/vector/$i/" --recursive --sse --acl private
 
@@ -84,46 +80,6 @@
     aws s3 rm "s3://collector-tar/vector/$i/" --recursive --exclude "*$VERSION_EXACT*"
     echo "Deleted old versioned artifacts"
   done
-=======
-    echo "Uploading artifacts to s3://packages.timber.io/vector/$i/"
-    aws s3 cp "$td" "s3://packages.timber.io/vector/$i/" --recursive --sse --acl public-read
-
-    if [[ "$i" == "${VERSION_MAJOR_X}" || "$i" == "${VERSION_MINOR_X}" || "$i" == "latest" ]] ; then
-      # Delete anything that isn't the current version
-      echo "Deleting old artifacts from s3://packages.timber.io/vector/$i/"
-      aws s3 rm "s3://packages.timber.io/vector/$i/" --recursive --exclude "*$VERSION_EXACT*"
-      echo "Deleted old versioned artifacts"
-    fi
-
-    echo "Redirecting old artifact names in s3://packages.timber.io/vector/$i/"
-    for file in $(aws s3api list-objects-v2 --bucket packages.timber.io --prefix "vector/$i/" --query 'Contents[*].Key' --output text  | tr "\t" "\n" | grep "\-$VERSION_EXACT"); do
-      file=$(basename "$file")
-      # vector-$version-amd64.deb -> vector-amd64.deb
-      echo -n "" | aws s3 cp - "s3://packages.timber.io/vector/$i/${file/-$VERSION_EXACT/}" --website-redirect "/vector/$i/$file" --acl public-read
-    done
-    echo "Redirected old artifact names"
-  done
-
-  echo "Add latest symlinks"
-  find "$td" -maxdepth 1 -type f -print0 | while read -r -d $'\0' file  ; do
-    file=$(basename "$file")
-    # vector-$version-amd64.deb -> vector-latest-amd64.deb
-    echo -n "" | aws s3 cp - "s3://packages.timber.io/vector/latest/${file/$i/latest}" --website-redirect "/vector/$i/$file" --acl public-read
-  done
-  echo "Added latest symlinks"
-
-  # Verify that the files exist and can be downloaded
-  echo "Waiting for $VERIFY_TIMEOUT seconds before running the verifications"
-  sleep "$VERIFY_TIMEOUT"
-  for i in "$VERSION_EXACT" "$VERSION_MINOR_X" "$VERSION_MAJOR_X" "latest"; do
-    verify_artifact \
-      "https://packages.timber.io/vector/$i/vector-$VERSION-x86_64-unknown-linux-musl.tar.gz" \
-      "$td/vector-$VERSION-x86_64-unknown-linux-musl.tar.gz"
-  done
-  verify_artifact \
-    "https://packages.timber.io/vector/latest/vector-latest-x86_64-unknown-linux-gnu.tar.gz" \
-    "$td/vector-$VERSION-x86_64-unknown-linux-gnu.tar.gz"
->>>>>>> ad4d7e51
 fi
 
 #
