name: Benchmark Suite

on:
  pull_request:
    paths:
      - ".github/workflows/benches.yml"
      - ".cargo/**"
      - "benches/**"
      - "lib/**"
      - "proto/**"
      - "src/**"
      - "tests/**"
      - "build.rs"
      - "Cargo.lock"
      - "Cargo.toml"
      - "rust-toolchain"
  push:
    branches:
      - releases
    paths:
      - ".github/workflows/benches.yml"
      - ".cargo/**"
      - "benches/**"
      - "lib/**"
      - "proto/**"
      - "src/**"
      - "tests/**"
      - "build.rs"
      - "Cargo.lock"
      - "Cargo.toml"
      - "rust-toolchain"
  workflow_dispatch:

env:
  VERBOSE: true
  AWS_ACCESS_KEY_ID: "dummy"
  AWS_SECRET_ACCESS_KEY: "dummy"
  CI: true
  AWS_REGION: us-east-1

jobs:
  cancel-previous:
    runs-on: ubuntu-20.04
    timeout-minutes: 3
    if: github.ref != 'refs/heads/master'
    steps:
      - uses: styfle/cancel-workflow-action@0.9.0
        with:
          access_token: ${{ secrets.GITHUB_TOKEN }}
          all_but_latest: true # can cancel workflows scheduled later

  bench:
    name: Bench - Linux (${{ matrix.target }})
    runs-on: [self-hosted, linux, x64, benchmarks]
<<<<<<< HEAD
    if: ${{ false }}
=======
    strategy:
      matrix:
        target: [bench, bench-remap-functions, bench-remap, bench-wasm, bench-languages, bench-metrics]
>>>>>>> ad4d7e51
    steps:
      - uses: actions/checkout@v2.3.4
      - uses: actions/cache@v2.1.6
        with:
          path: |
            ~/.cargo/registry
            ~/.cargo/git
          key: ${{ runner.os }}-cargo-${{ hashFiles('**/Cargo.lock') }}
      - run: sudo bash scripts/environment/bootstrap-ubuntu-20.04.sh
      - run: echo "$HOME/.cargo/bin" >> $GITHUB_PATH
      - run: bash scripts/environment/prepare.sh
      - run: echo "::add-matcher::.github/matchers/rust.json"
      - run: make slim-builds

      # First, we run the benchmarks against master to establish our baseline numbers. Our benchmark
      # runners are configured to isolate CPU 0 from OS scheduling so that benchmarks aren't subject
      # to scheduling noise.  We make sure to utilize all CPUs for compiling the benchmark binaries,
      # but only utilize CPU 0 when actually running them.
      - name: Checkout master
        run: |
          git fetch --depth 1 origin master
          git checkout --force origin/master
      - name: Build master benchmarks
        run: taskset -c "0-$(nproc)" make ${{ matrix.target }} CARGO_BENCH_FLAGS="--no-run"
      - name: Run master benchmarks
        run: setarch $(uname -m) -R taskset -c "$(cat /sys/devices/system/cpu/isolated)" make ${{ matrix.target }}
      - name: Checkout PR branch
        run: git clean --force && git checkout --force $GITHUB_SHA
      - name: Build PR benchmarks
        run: taskset -c "0-$(nproc)" make ${{ matrix.target }} CARGO_BENCH_FLAGS="--no-run"
      - name: Run PR benchmarks
        run: |
          mkdir -p target/criterion
          setarch $(uname -m) -R taskset -c "$(cat /sys/devices/system/cpu/isolated)" make ${{ matrix.target }} | tee target/criterion/out
      # We keep the Criterion results no matter what, but where they're uploaded depends on whether
      # this is a PR run or a master run.
      - uses: actions/upload-artifact@v2
        with:
          name: "criterion"
          path: "./target/criterion"
      - name: Upload Criterion data to S3
        run: scripts/upload-benchmarks-s3.sh ${{ matrix.target }}
        if: github.ref == 'refs/heads/master'
        env:
          AWS_ACCESS_KEY_ID: "${{ secrets.CI_AWS_ACCESS_KEY_ID }}"
          AWS_SECRET_ACCESS_KEY: "${{ secrets.CI_AWS_SECRET_ACCESS_KEY }}"
      # Finally, run the comparison to see if we've hit any regressions.
      - name: Compare benchmarks
        run: |
          echo "Comparing $(git rev-parse HEAD) with $(git rev-parse origin/master)"
          cat target/criterion/out | scripts/check-criterion-output.sh<|MERGE_RESOLUTION|>--- conflicted
+++ resolved
@@ -52,13 +52,10 @@
   bench:
     name: Bench - Linux (${{ matrix.target }})
     runs-on: [self-hosted, linux, x64, benchmarks]
-<<<<<<< HEAD
     if: ${{ false }}
-=======
     strategy:
       matrix:
         target: [bench, bench-remap-functions, bench-remap, bench-wasm, bench-languages, bench-metrics]
->>>>>>> ad4d7e51
     steps:
       - uses: actions/checkout@v2.3.4
       - uses: actions/cache@v2.1.6
