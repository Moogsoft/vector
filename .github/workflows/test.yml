name: Test Suite

on:
  pull_request: {}
  push:
    branches:
      - release
env:
  AUTOINSTALL: true
  AWS_ACCESS_KEY_ID: "dummy"
  AWS_SECRET_ACCESS_KEY: "dummy"
  CONTAINER_TOOL: "docker"
  RUST_BACKTRACE: full
  RUST_TEST_THREADS: 1
  TEST_LOG: vector=debug
  VERBOSE: true
  CI: true
  PROFILE: debug

jobs:
  cancel-previous:
    name: Cancel redundant jobs
    runs-on: ubuntu-20.04
    timeout-minutes: 3
    if: github.ref != 'refs/heads/master'
    steps:
      - uses: styfle/cancel-workflow-action@0.9.0
        with:
          access_token: ${{ secrets.GITHUB_TOKEN }}
          all_but_latest: true # can cancel workflows scheduled later

  changes:
      runs-on: ubuntu-20.04
      # Set job outputs to values from filter step
      outputs:
        source: ${{ steps.filter.outputs.source }}
        docs: ${{ steps.filter.outputs.docs }}
        markdown: ${{ steps.filter.outputs.markdown }}
        dependencies: ${{ steps.filter.outputs.dependencies }}
        internal_events: ${{ steps.filter.outputs.internal_events }}
        helm: ${{ steps.filter.outputs.helm }}
      steps:
      - uses: actions/checkout@v2.3.4
      - uses: dorny/paths-filter@v2
        id: filter
        with:
          filters: |
            source:
              - ".github/workflows/test.yml"
              - ".cargo/**"
              - "benches/**"
              - "lib/**"
              - "proto/**"
              - "scripts/**"
              - "skaffold/**"
              - "src/**"
              - "tests/**"
              - "build.rs"
              - "Cargo.lock"
              - "Cargo.toml"
              - "Makefile"
              - "rust-toolchain"
            deny:
              - 'deny.toml'
            docs:
              - 'docs/**'
            markdown:
              - '**/**.md'
            dependencies:
              - 'Cargo.toml'
              - 'Cargo.lock'
              - 'rust-toolchain'
              - '.github/workflows/pr.yml'
              - 'Makefile'
              - 'scripts/cross/**'
            internal_events:
              - 'src/internal_events/**'
            helm:
              - 'distribution/helm/**'
            docker:
              - 'distribution/docker/**'

  # Remove this once https://github.com/timberio/vector/issues/3771 is closed.
  # Then, modify the `cross-linux` job to run `test` instead of `build`.
  test-linux:
    name: Unit - x86_64-unknown-linux-gnu
    runs-on: ubuntu-20.04
    needs: changes
    if: ${{ needs.changes.outputs.source == 'true' && false }}
    steps:
<<<<<<< HEAD
      - uses: actions/checkout@v2
      - run: make ci-sweep
      - uses: actions/cache@v2
=======
      - uses: actions/checkout@v2.3.4
      - uses: actions/cache@v2.1.6
        name: Cache Cargo registry + index
>>>>>>> ad4d7e51
        with:
          path: |
            ~/.cargo/registry
            ~/.cargo/git
          key: ${{ runner.os }}-cargo-${{ hashFiles('**/Cargo.lock') }}
      - run: sudo bash scripts/environment/bootstrap-ubuntu-20.04.sh
      - run: bash scripts/environment/prepare.sh
      - run: echo "::add-matcher::.github/matchers/rust.json"
      - run: make slim-builds
      - run: make test
        env:
          CARGO_BUILD_JOBS: 6

  test-misc:
    name: Miscellaneous - Linux
    runs-on: ubuntu-20.04
    needs: changes
    if: ${{ needs.changes.outputs.source == 'true' }}
    steps:
      - uses: actions/checkout@v2.3.4
      - run: make ci-sweep
      - uses: actions/cache@v2.1.6
        name: Cache Cargo registry + index
        with:
          path: |
            ~/.cargo/registry
            ~/.cargo/git
          key: ${{ runner.os }}-cargo-${{ hashFiles('**/Cargo.lock') }}
          restore-keys: |
            ${{ runner.os }}-cargo-
      - run: sudo bash scripts/environment/bootstrap-ubuntu-20.04.sh
      - run: bash scripts/environment/prepare.sh
      - run: echo "::add-matcher::.github/matchers/rust.json"
      - run: make slim-builds
      - run: make test-shutdown
      - run: make test-cli
      - run: make test-behavior
      - run: make check-examples

  cross-linux:
    name: Cross - ${{ matrix.target }}
    runs-on: ubuntu-20.04
    needs: changes
    strategy:
      matrix:
        target:
          - x86_64-unknown-linux-gnu
          - x86_64-unknown-linux-musl
          - aarch64-unknown-linux-gnu
          - aarch64-unknown-linux-musl
          - armv7-unknown-linux-gnueabihf
          - armv7-unknown-linux-musleabihf

    # We run cross checks when dependencies change to ensure they still build.
    # This helps us avoid adopting dependencies that aren't compatible with other architectures.
    if: ${{ needs.changes.outputs.dependencies == 'true' }}
    steps:
      - uses: actions/checkout@v2.3.4
      - run: make ci-sweep
      - uses: actions/cache@v2.1.6
        name: Cache Cargo registry + index
        with:
          path: |
            ~/.cargo/registry
            ~/.cargo/git
          key: ${{ runner.os }}-cargo-${{ hashFiles('**/Cargo.lock') }}
          restore-keys: |
            ${{ runner.os }}-cargo-
      - run: echo "::add-matcher::.github/matchers/rust.json"
      - run: make slim-builds
      # Why is this build, not check? Because we need to make sure the linking phase works.
      # aarch64 and musl in particular are notoriously hard to link.
      # While it may be tempting to slot a `check` in here for quickness, please don't.
      - run: make cross-build-${{ matrix.target }}
      - uses: actions/upload-artifact@v2
        with:
          name: "vector-debug-${{ matrix.target }}"
          path: "./target/${{ matrix.target }}/debug/vector"

  test-mac:
    name: Unit - Mac
    # Full CI suites for this platform were only recently introduced.
    # Some failures are permitted until we can properly correct them.
    runs-on: macos-latest
    needs: changes
    if: ${{ needs.changes.outputs.source == 'true' }}
    steps:
      - uses: actions/checkout@v2.3.4
      - uses: actions/cache@v2.1.6
        name: Cache Cargo registry + index
        with:
          path: |
            ~/.cargo/registry
            ~/.cargo/git
          key: ${{ runner.os }}-cargo-${{ hashFiles('**/Cargo.lock') }}
          restore-keys: |
            ${{ runner.os }}-cargo-
      - run: bash scripts/environment/bootstrap-macos-10.sh
      - run: bash scripts/environment/prepare.sh
      - run: echo "::add-matcher::.github/matchers/rust.json"
      - run: make slim-builds
      - run: make test
      - run: make test-behavior

  test-windows:
    name: Unit - Windows
    # Full CI suites for this platform were only recently introduced.
    # Some failures are permitted until we can properly correct them.
    continue-on-error: true
    runs-on: windows-latest
    needs: changes
    if: ${{ needs.changes.outputs.source == 'true' && false }}
    steps:
      - uses: actions/checkout@v2.3.4
      - run: choco install llvm
      - run: choco install strawberryperl
      - run: make test

  test-vrl:
    name: VRL - Linux
    continue-on-error: true
    runs-on: ubuntu-20.04
    needs: changes
    if: ${{ needs.changes.outputs.source == 'true' }}
    steps:
      - uses: actions/checkout@v2.3.4
      - run: |
          TEMP=$(mktemp -d)
          curl \
              -L https://github.com/cuelang/cue/releases/download/v0.4.0/cue_v0.4.0_linux_amd64.tar.gz \
              -o "${TEMP}/cue_v0.4.0_linux_amd64.tar.gz"
          tar \
              -xvf "${TEMP}/cue_v0.4.0_linux_amd64.tar.gz" \
              -C "${TEMP}"
          sudo cp "${TEMP}/cue" /usr/bin/cue
      - run: make test-vrl

  check-component-features:
    name: Component Features - Linux
    runs-on: ubuntu-20.04
    needs: changes
    if: ${{ needs.changes.outputs.source == 'true' && false }}
    steps:
      - uses: actions/checkout@v2.3.4
      - run: sudo bash scripts/environment/bootstrap-ubuntu-20.04.sh
      - run: echo "$HOME/.cargo/bin" >> $GITHUB_PATH
      - run: bash scripts/environment/prepare.sh
      - run: echo "::add-matcher::.github/matchers/rust.json"
      - run: cargo install cargo-hack
      - run: make check-component-features
        env:
          RUSTFLAGS: "-D warnings"

  checks:
    name: Checks
    runs-on: ubuntu-20.04
    container: timberio/ci_image
    needs: changes
    steps:
      - uses: actions/checkout@v2.3.4
        with:
          # check-version needs tags
          fetch-depth: 0 # fetch everything
      - uses: actions/cache@v2.1.6
        name: Cache Cargo registry + index
        with:
          path: |
            ~/.cargo/registry
            ~/.cargo/git
          key: ${{ runner.os }}-cargo-${{ hashFiles('**/Cargo.lock') }}
          restore-keys: |
            ${{ runner.os }}-cargo-
      - name: Enable Rust matcher
        run: echo "::add-matcher::.github/matchers/rust.json"
      - name: Make slim-builds
        run: make slim-builds
      - name: Check markdown
        if: needs.changes.outputs.markdown == 'true' || needs.changes.outputs.source == 'true'
        run: make check-markdown
      - name: Check Cue docs
        if: needs.changes.outputs.docs == 'true' || needs.changes.outputs.source == 'true'
        run: make check-docs
      - name: Check code format || needs.changes.outputs.source == 'true'
        if: needs.changes.outputs.source == 'true'
        run: make check-fmt
      - name: Check clippy
        if: needs.changes.outputs.source == 'true'
        run: make check-clippy
      - name: Check version
        run: make check-version
      - name: Check scripts
        run: make check-scripts
      - name: Check helm dependencies
        if: needs.changes.outputs.helm == 'true'
        run: make check-helm-dependencies
      - name: Check helm lint
        if: needs.changes.outputs.helm == 'true'
        run: make check-helm-lint
      - name: Check that Helm template snapshots don't diverge from Helm
        if: needs.changes.outputs.helm == 'true'
        run: make check-helm-snapshots
      - name: Check that generated Kubernetes YAMLs don't diverge from Helm
        if: needs.changes.outputs.helm == 'true'
        run: make check-kubernetes-yaml
      - name: Check events
        if: needs.changes.outputs.source == 'true'
        run: make check-events
      - name: Check cargo deny advisories
        if: needs.changes.outputs.dependencies == 'true' || needs.changes.outputs.deny == 'true'
        uses: EmbarkStudios/cargo-deny-action@v1.2.6
        with:
          command: check advisories
      - name: Check cargo deny licenses
        if: needs.changes.outputs.dependencies == 'true' || needs.changes.outputs.deny == 'true'
        uses: EmbarkStudios/cargo-deny-action@v1.2.6
        with:
          command: check licenses
<|MERGE_RESOLUTION|>--- conflicted
+++ resolved
@@ -5,6 +5,7 @@
   push:
     branches:
       - release
+
 env:
   AUTOINSTALL: true
   AWS_ACCESS_KEY_ID: "dummy"
@@ -88,15 +89,9 @@
     needs: changes
     if: ${{ needs.changes.outputs.source == 'true' && false }}
     steps:
-<<<<<<< HEAD
-      - uses: actions/checkout@v2
-      - run: make ci-sweep
-      - uses: actions/cache@v2
-=======
-      - uses: actions/checkout@v2.3.4
-      - uses: actions/cache@v2.1.6
-        name: Cache Cargo registry + index
->>>>>>> ad4d7e51
+      - uses: actions/checkout@v2.3.4
+      - uses: actions/cache@v2.1.6
+        name: Cache Cargo registry + index
         with:
           path: |
             ~/.cargo/registry
