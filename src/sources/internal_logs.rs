use crate::{
    config::{DataType, GlobalOptions, SourceConfig, SourceDescription},
    shutdown::ShutdownSignal,
    trace, Pipeline,
};
<<<<<<< HEAD
use futures::SinkExt;
=======
use futures::{stream, SinkExt, StreamExt};
>>>>>>> 081372e1
use serde::{Deserialize, Serialize};
use tokio::sync::broadcast::error::RecvError;

#[serde(deny_unknown_fields)]
#[derive(Clone, Debug, Default, Deserialize, Serialize)]
pub struct InternalLogsConfig {}

inventory::submit! {
    SourceDescription::new::<InternalLogsConfig>("internal_logs")
}

impl_generate_config_from_default!(InternalLogsConfig);

#[async_trait::async_trait]
#[typetag::serde(name = "internal_logs")]
impl SourceConfig for InternalLogsConfig {
    async fn build(
        &self,
        _name: &str,
        _globals: &GlobalOptions,
        shutdown: ShutdownSignal,
        out: Pipeline,
    ) -> crate::Result<super::Source> {
        Ok(Box::pin(run(out, shutdown)))
    }

    fn output_type(&self) -> DataType {
        DataType::Log
    }

    fn source_type(&self) -> &'static str {
        "internal_logs"
    }
}

<<<<<<< HEAD
async fn run(out: Pipeline, mut shutdown: ShutdownSignal) -> Result<(), ()> {
    let mut rx = crate::trace::subscribe().ok_or_else(|| error!("Tracing is not initialized."))?;
=======
async fn run(out: Pipeline, shutdown: ShutdownSignal) -> Result<(), ()> {
>>>>>>> 081372e1
    let mut out = out.sink_map_err(|error| error!(message = "Error sending log.", %error));
    let subscription = trace::subscribe();
    let mut subscriber = subscription.receiver.take_until(shutdown);

    out.send_all(&mut stream::iter(subscription.buffer).map(Ok))
        .await?;

    // Note: This loop, or anything called within it, MUST NOT generate
    // any logs that don't break the loop, as that could cause an
    // infinite loop since it receives all such logs.
    loop {
        tokio::select! {
            receive = rx.recv() => {
                match receive {
                    Ok(event) => out.send(event).await?,
                    Err(RecvError::Lagged(_)) => (),
                    Err(RecvError::Closed) => break,
                }
            }
            _ = &mut shutdown => break,
        }
    }

    Ok(())
}

#[cfg(test)]
mod tests {
    use super::*;
<<<<<<< HEAD
    use crate::{config::GlobalOptions, test_util::collect_ready};
    use tokio::time::{sleep, Duration};
=======
    use crate::{config::GlobalOptions, test_util::collect_ready, trace, Event};
    use tokio::{
        sync::mpsc::Receiver,
        time::{delay_for, Duration},
    };
>>>>>>> 081372e1

    #[test]
    fn generates_config() {
        crate::test_util::test_generate_config::<InternalLogsConfig>();
    }

    const ERROR_TEXT: &str = "This is not an error.";

    #[tokio::test]
    async fn receives_logs() {
        let start = chrono::Utc::now();
        trace::init(false, false, "debug");

        let rx = start_source().await;
        error!(message = ERROR_TEXT);
        let logs = collect_output(rx).await;

        check_events(logs, start);
    }

    #[tokio::test]
    async fn receives_early_logs() {
        let start = chrono::Utc::now();
        trace::init(false, false, "debug");
        trace::reset_early_buffer();
        error!(message = ERROR_TEXT);

        let rx = start_source().await;
        let logs = collect_output(rx).await;

        check_events(logs, start);
    }

    async fn start_source() -> Receiver<Event> {
        let (tx, rx) = Pipeline::new_test();

        let source = InternalLogsConfig {}
            .build(
                "default",
                &GlobalOptions::default(),
                ShutdownSignal::noop(),
                tx,
            )
            .await
            .unwrap();
        tokio::spawn(source);
<<<<<<< HEAD
        sleep(Duration::from_millis(1)).await;

        error!(message = ERROR_TEXT);

        sleep(Duration::from_millis(1)).await;
        let logs = collect_ready(rx).await;
=======
        delay_for(Duration::from_millis(1)).await;
        trace::stop_buffering();
        rx
    }

    async fn collect_output(rx: Receiver<Event>) -> Vec<Event> {
        delay_for(Duration::from_millis(1)).await;
        collect_ready(rx).await
    }

    fn check_events(events: Vec<Event>, start: chrono::DateTime<chrono::Utc>) {
        let end = chrono::Utc::now();
>>>>>>> 081372e1

        assert_eq!(events.len(), 1);

        let log = events[0].as_log();
        assert_eq!(log["message"], ERROR_TEXT.into());
        let timestamp = *log["timestamp"]
            .as_timestamp()
            .expect("timestamp isn't a timestamp");
        assert!(timestamp >= start);
        assert!(timestamp <= end);
        assert_eq!(log["metadata.kind"], "event".into());
        assert_eq!(log["metadata.level"], "ERROR".into());
    }
}<|MERGE_RESOLUTION|>--- conflicted
+++ resolved
@@ -3,11 +3,7 @@
     shutdown::ShutdownSignal,
     trace, Pipeline,
 };
-<<<<<<< HEAD
-use futures::SinkExt;
-=======
-use futures::{stream, SinkExt, StreamExt};
->>>>>>> 081372e1
+use futures::{stream, SinkExt};
 use serde::{Deserialize, Serialize};
 use tokio::sync::broadcast::error::RecvError;
 
@@ -43,15 +39,9 @@
     }
 }
 
-<<<<<<< HEAD
 async fn run(out: Pipeline, mut shutdown: ShutdownSignal) -> Result<(), ()> {
-    let mut rx = crate::trace::subscribe().ok_or_else(|| error!("Tracing is not initialized."))?;
-=======
-async fn run(out: Pipeline, shutdown: ShutdownSignal) -> Result<(), ()> {
->>>>>>> 081372e1
     let mut out = out.sink_map_err(|error| error!(message = "Error sending log.", %error));
-    let subscription = trace::subscribe();
-    let mut subscriber = subscription.receiver.take_until(shutdown);
+    let mut rx = trace::subscribe();
 
     out.send_all(&mut stream::iter(subscription.buffer).map(Ok))
         .await?;
@@ -78,16 +68,11 @@
 #[cfg(test)]
 mod tests {
     use super::*;
-<<<<<<< HEAD
-    use crate::{config::GlobalOptions, test_util::collect_ready};
-    use tokio::time::{sleep, Duration};
-=======
     use crate::{config::GlobalOptions, test_util::collect_ready, trace, Event};
     use tokio::{
         sync::mpsc::Receiver,
-        time::{delay_for, Duration},
+        time::{sleep, Duration},
     };
->>>>>>> 081372e1
 
     #[test]
     fn generates_config() {
@@ -134,27 +119,18 @@
             .await
             .unwrap();
         tokio::spawn(source);
-<<<<<<< HEAD
         sleep(Duration::from_millis(1)).await;
-
-        error!(message = ERROR_TEXT);
-
-        sleep(Duration::from_millis(1)).await;
-        let logs = collect_ready(rx).await;
-=======
-        delay_for(Duration::from_millis(1)).await;
         trace::stop_buffering();
         rx
     }
 
     async fn collect_output(rx: Receiver<Event>) -> Vec<Event> {
-        delay_for(Duration::from_millis(1)).await;
+        sleep(Duration::from_millis(1)).await;
         collect_ready(rx).await
     }
 
     fn check_events(events: Vec<Event>, start: chrono::DateTime<chrono::Utc>) {
         let end = chrono::Utc::now();
->>>>>>> 081372e1
 
         assert_eq!(events.len(), 1);
 
